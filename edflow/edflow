--- conflicted
+++ resolved
@@ -129,10 +129,7 @@
             checkpoint = get_latest_checkpoint(P.checkpoints)
         else:
             checkpoint = None
-<<<<<<< HEAD
-=======
-
->>>>>>> d7553cb9
+
         base_config = {}
         if opt.base is not None:
             for base in opt.base:

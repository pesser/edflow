#!/usr/bin/env python3

import os

pytorch_mp = os.environ.get('USE_PYTORCH_MP', 'False') == 'True'
if not pytorch_mp:
    import multiprocessing as mp
    # mp = _mp.set_start_method('spawn')
else:
    print('Using pytorch mp')
    import torch.multiprocessing as mp

import sys  # noqa
import argparse  # noqa
import yaml  # noqa

from edflow.main import train, test  # noqa
from edflow.custom_logging import init_project, use_project, get_logger  # noqa
<<<<<<< HEAD
from edflow.custom_logging import set_global_stdout_level  # noqa
=======
from edflow.hooks.evaluation_hooks import get_latest_checkpoint  # noqa
>>>>>>> e00cdb44

sys.path.append(os.getcwd())  # convenience: load implementations from cwd

def update_config(config, options):
    if options is not None:
        for option in options:
            config.update(yaml.load(option))

def main(opt):
    # Project manager
    if opt.project is not None:
        P = use_project(opt.project, postfix = opt.name)
    else:
        assert opt.train is not None
        # get path to implementation
        with open(opt.train) as f:
            config = yaml.load(f)
            update_config(config, opt.option)
            impl = config["model"]
            name = config.get("experiment_name", None)
        # if it looks like a package path, take its root as the code dir
        # otherwise take cwd
        path = impl.split(".")
        if len(path) > 0:
            code_root = path[0]
        else:
            code_root = "."
        if opt.name is not None:
            # command line takes precedence over "experiment_name" from
            # config
            name = opt.name
        P = init_project('logs', code_root=code_root, postfix=name)

    # Logger
    set_global_stdout_level(opt.log_level)
    logger = get_logger('main')
    logger.info(opt)
    logger.info(P)

    logger.info('This is an info statement')
    logger.debug('This is a debug statement')
    logger.warn('This is a warn statement')

    # Processes
    processes = list()

    # Error Communication between processes
    JQ = mp.Queue()

    # Training
    if opt.train:
        if opt.checkpoint is not None:
            checkpoint = opt.checkpoint
        elif opt.project is not None:
            checkpoint = get_latest_checkpoint(P.checkpoints)
        else:
            checkpoint = None
        with open(opt.train) as f:
            config = yaml.load(f)
            update_config(config, opt.option)

        logger.info("Training config: {}".format(opt.train))
        logger.info(yaml.dump(config))

        train_process = mp.Process(target=train,
                                   args=((config,
                                         P.train,
                                         checkpoint,
                                         opt.retrain),
                                         JQ, len(processes)))
        processes.append(train_process)

    # Evaluation
    opt.eval = opt.eval or list()
    for eval_idx, eval_config in enumerate(opt.eval):
        with open(eval_config) as f:
            config = yaml.load(f)
            update_config(config, opt.option)
        logger.info("Evaluation config: {}".format(eval_config))
        logger.info(yaml.dump(config))
        nogpu = len(processes) > 0 or opt.nogpu
        bar_position = len(processes) + eval_idx
        test_process = mp.Process(target=test,
                                  args=((config, P.latest_eval,
                                         nogpu, bar_position),
                                        JQ, len(processes)))
        processes.append(test_process)

    # Take off
    try:
        for p in processes:
            p.start()
        logger.info("Started {} process(es).".format(len(processes)))

        done_count = 0
        while True:
            pidx, exc_or_done, trace = JQ.get()
            if isinstance(exc_or_done, Exception):
                logger.warn("Exception in process {}:".format(pidx))
                logger.warn(trace)
                raise exc_or_done
            elif exc_or_done == 'Done':
                logger.info('Process {} is done'.format(pidx))
                done_count += 1
            else:
                raise Exception("Unknown element on queue.")

            if done_count >= len(processes):
                break

    # Landing
        for p in processes:
            p.join()

    except Exception:
        logger.info('Terminating all processes')
        for p in processes:
            p.terminate()
    finally:
        logger.info('Finished')



if __name__ == "__main__":
    default_log_dir = os.path.join(os.getcwd(), "log")

    parser = argparse.ArgumentParser()
    parser.add_argument("-n", "--name",
            metavar = "description", help="postfix of log directory.")
    parser.add_argument("-t", "--train",
            metavar = "config.yaml", help="path to training config")
    parser.add_argument("-e", "--eval", nargs = "*",
            metavar = "config.yaml", help="path to evaluation configs")
    parser.add_argument("-p", "--project", help="path to existing project")
    parser.add_argument("-c", "--checkpoint", help="path to existing checkpoint")
    parser.add_argument("-r", "--retrain", action = "store_true", help="reset global step")
    parser.add_argument("--nogpu", action = "store_true", help="disable gpu for tensorflow")
    parser.add_argument("--option", "-o", action = "append",
            help="additional key: value options to update all config with")
    parser.add_argument('-log', '--log-level',
                        metavar='LEVEL',
                        type=str,
                        choices=['info', 'debug', 'critical'],
                        default='info',
                        help='Set the std-out logging level.')
    opt = parser.parse_args()
    main(opt)<|MERGE_RESOLUTION|>--- conflicted
+++ resolved
@@ -16,11 +16,8 @@
 
 from edflow.main import train, test  # noqa
 from edflow.custom_logging import init_project, use_project, get_logger  # noqa
-<<<<<<< HEAD
 from edflow.custom_logging import set_global_stdout_level  # noqa
-=======
 from edflow.hooks.evaluation_hooks import get_latest_checkpoint  # noqa
->>>>>>> e00cdb44
 
 sys.path.append(os.getcwd())  # convenience: load implementations from cwd
 

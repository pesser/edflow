--- conflicted
+++ resolved
@@ -563,7 +563,6 @@
         return self.dset[i]
 
 
-<<<<<<< HEAD
 def getSeqDataset(config):
     '''This allows to not define a dataset class, but use a baseclass and a
     `length` and `step` parameter in the supplied `config` to load and
@@ -603,7 +602,8 @@
     return SequenceDataset(base_dset,
                            config[ks]['seq_length'],
                            config[ks]['seq_step'])
-=======
+
+
 def JoinedDataset(dataset, key, n_joins):
     """Concat n_joins random samples based on the condition that
     example_i[key] == example_j[key] for all i,j. Key must be in labels of
@@ -622,7 +622,6 @@
     dataset = ExampleConcatenatedDataset(*datasets)
 
     return dataset
->>>>>>> 80637f7c
 
 
 if __name__ == '__main__':

--- conflicted
+++ resolved
@@ -30,7 +30,6 @@
         clip_min = min(start_value, end_value)
     if clip_max is None:
         clip_max = max(start_value, end_value)
-    import tensorflow as tf
     linear = (
             (end_value - start_value) /
             (end - start) *
@@ -38,9 +37,6 @@
     return tf.clip_by_value(linear, clip_min, clip_max)
 
 
-<<<<<<< HEAD
-<<<<<<< HEAD
-=======
 def linear_var(step,
                start, end,
                start_value, end_value,
@@ -50,10 +46,6 @@
 
     Args:
         step (float): :math:`x`
-        start: :math:`a`
-        end: :math:`b`
-        start_value: :math:`\alpha`
-        end_value: :math:`\beta`
         clip_min: Minimal value returned.
         clip_max: Maximum value returned.
 
@@ -67,7 +59,6 @@
     return float(np.clip(linear, clip_min, clip_max))
 
 
->>>>>>> e9d1c9d1
 def make_exponential_var(step,
                          start, end,
                          start_value, end_value,
@@ -77,22 +68,10 @@
 
     Args:
         step (tf.Tensor): :math:`x`
-=======
-def linear_var(step,
-               start, end,
-               start_value, end_value,
-               clip_min=0.0, clip_max=1.0):
-    r"""Linear from :math:`(a, \alpha)` to :math:`(b, \beta)`, i.e.
-    :math:`y = (\beta - \alpha)/(b - a) * (x - a) + \alpha`
-
-    Args:
-        step (float): :math:`x`
->>>>>>> ff8f5a0f98acab1acf7eb38af1285f6b92dbaab8
         start: :math:`a`
         end: :math:`b`
         start_value: :math:`\alpha`
         end_value: :math:`\beta`
-<<<<<<< HEAD
         decay: Decay rate
 
     Returns:
@@ -106,27 +85,7 @@
     return tf.math.pow(decay, stepper)*start_value
 
 
-<<<<<<< HEAD
-def walk(dict_or_list, fn, inplace=False, pass_key=False, prev_key=''):
-=======
-        clip_min: Minimal value returned.
-        clip_max: Maximum value returned.
-
-    Returns:
-        float: :math:`y`
-    """
-    linear = (
-            (end_value - start_value) /
-            (end - start) *
-            (float(step) - start) + start_value)
-    return float(np.clip(linear, clip_min, clip_max))
-
-
 def walk(dict_or_list, fn, inplace=False, pass_key=False, prev_key=''):  #noqa
->>>>>>> ff8f5a0f98acab1acf7eb38af1285f6b92dbaab8
-=======
-def walk(dict_or_list, fn, inplace=False, pass_key=False, prev_key=''):  #noqa
->>>>>>> e9d1c9d1
     '''Walk a nested list and/or dict recursively and call fn on all non
     list or dict objects.
 

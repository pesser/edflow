--- conflicted
+++ resolved
@@ -69,14 +69,8 @@
         self.logger.info("Waiting for new checkpoint.")
         while True:
             latest_checkpoint = get_latest_checkpoint(self.root, self.fcond)
-<<<<<<< HEAD
             if latest_checkpoint is not None and latest_checkpoint not in self.known_checkpoints:
                 self.known_checkpoints.add(latest_checkpoint)
-=======
-            if latest_checkpoint is not None \
-                    and latest_checkpoint != self.latest_checkpoint:
-                self.latest_checkpoint = latest_checkpoint
->>>>>>> ff8f5a0f
                 time.sleep(self.additional_wait)
                 self.logger.info(
                     "Found new checkpoint: {}".format(latest_checkpoint))

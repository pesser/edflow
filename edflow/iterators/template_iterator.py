--- conflicted
+++ resolved
@@ -106,7 +106,6 @@
                         )
                     )
 
-<<<<<<< HEAD
         ## epoch hooks
 
         # evaluate validation/step_ops/eval_op after each epoch
@@ -114,6 +113,7 @@
                                     "validation/eval_op")
         label_key = set_default(self.config, "eval_hook/label_key",
                                 "validation/eval_op/labels")
+        # TODO simplify callback loading - no need to load objects here
         _eval_callbacks = set_default(self.config, "eval_hook/eval_callbacks",
                                       dict())
         if not isinstance(_eval_callbacks, dict):
@@ -145,27 +145,6 @@
                 results=results,
                 step=self.get_global_step(),
                 paths=paths,
-=======
-        else:
-            # evaluate
-            self._eval_op = set_default(
-                self.config, "eval_hook/eval_op", "step_ops/eval_op"
-            )
-            self._eval_callbacks = set_default(
-                self.config, "eval_hook/eval_callbacks", dict()
-            )
-
-            label_key = set_default(
-                self.config, "eval_hook/label_key", "step_ops/eval_op/labels"
-            )
-            self.evalhook = TemplateEvalHook(
-                dataset=self.dataset,
-                step_getter=self.get_global_step,
-                keypath=self._eval_op,
-                config=self.config,
-                callbacks=self._eval_callbacks,
-                labels_key=label_key,
->>>>>>> 4cd2225b
             )
         self.evalhook = TemplateEvalHook(
             #dataset=self.dataset, # TODO let EvalHook figure out correct split

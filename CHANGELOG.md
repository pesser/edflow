# Changelog
All notable changes to this project will be documented in this file.

The format is based on [Keep a Changelog](https://keepachangelog.com/en/1.0.0/),
and this project adheres to [Semantic Versioning](https://semver.org/spec/v2.0.0.html).

## [Unreleased]

### Added
<<<<<<< HEAD
- Added option to switch image format of `hooks.minimal_logging_hook.LoggingHook`.
    - Default remains `png`.
    - format can be changed through `integrations/minimal_logging/image_format` field in config.
    - adds example integration config for `examples/template_pytorch`.
=======
- `eval_hook/clean_after_callbacks=False` option to remove `model_outputs` after callbacks finished.
- Support segmentation masks in `edexplore`.
>>>>>>> 6bbecc60
- Added additional and custom visualizations to edexplore

### Changed
- specify folder structure in `log_op` and `eval_op` using `directory/prefix` as keys in output dictionary

### Removed
- removed `edflow.nn` and `edflow.tf_util`

### Fixed
- fix ob1 error in dataset length displayed by `edexplore`.
- fix setting the reduced dataset size to a value bigger than the dataset in debug mode

## [0.3.1] - 2020-03-02
### Added
- Wandb sweeps! Prepare your sweep with wandb, edprep your sweep file and go sweepin'!
- Root parameter for image and numpy loader of the meta dataset. `root` is prepended to the given paths and thus allows for smaller label arrays
- Category loader allows to convert a given label into a more expressive category, which is specifed in the dataset's `meta.yaml`
- Debug options: `debug/disable_integrations=True`, `debug/max_examples=5 batches`.
- Epoch and Batch step are restored.
- Added option to save checkpoint zero with `--ckpt_zero True`.
- Added support for `project` and `entity` in `integrations/wandb`.
- Logging figures using tensorboard now possible using log_tensorboard_figures.
- Added support for `eval_functor` in test mode.
- use `-p <rundir/configs/config.yaml>` as shortcut for `-b <rundir/configs/config.yaml> -p <rundir>`
- Log tmux target containing current run.
- Support for tensorboard logging. Enable with `--tensorboard_logging True`.
- Support for wandb logging. Enable with `--wandb_logging True`.
- Support for flow visualizations in edexplore and improved index selection.
- Git integration adds all .py and .yaml files not just tracked ones.
- Support for validation batches in train mode. MinimalLoggingHook used in TemplateIterator logs them automatically under `root/train/validation`.
- `-d/--debug` flag to enable post-mortem debugging. Uses `pudb` if available, otherwise `pdb`.
- Logging of commandline used to start, logging root, git tag if applicable, hostname.
- Classes with fixed splits for included datasets.
- Added `edexplore` for dataset exploration with streamlit: `edexplore -b <config.yaml>`
- Added Late Loading. You can now return functions in your examples, which will only be evaluated at the end of you data processing pipeline, allowing you to stack many filter operations on top of each other.
- Added MetaView Dataset, which allows to store views on a base dataset without the need to recalculate the labels everytime.
- `TFBaseEvaluator` now parses config file for `fcond` flag to filter checkpoints, e.g.`edflow -e xxx --fcond "lambda c: any([str(n) in c for n in [240000, 320000]])"` will only evaluate checkpoint 240k and 320k
- Added MetaDataset for easy Dataloading
- Added CelebA dataset.
- Added CIFAR10 dataset.
- Environment variable EDFLOW\_GIT enables git integration.
- Minimal logger now supports list of handlers.
- pdb support. Use `import edflow.fpdb as pdb; pdb.set_trace()` instead of
  `import pdb; pdb.set_trace()`.
- TFMultiStageTrainer and TFMultiStageModel
    - adds interface for model and trainer to derive from to support multiple stages. For example pretraining and training.
    - example can be found in `examples/multistage_trainer`
- `edlist` shows process group id (`pgid`), see FAQ.
- method `probs_to_mu_sigma` in `tf_nn.py` to estimate spatial mean and covariance across multiple channels.
- CHANGELOG.md to document notable changes.

### Changed
- Changed usage from tensorboardX to tensorboard, due to native intergration in pytorch.
- EvalPipeline defaults to keypath/labels for finding labels.
- A `datasets` dict is now preferred over `dataset` and `validation_dataset` (backwards compatible default: `dataset` -> `datasets/train` and `validation_dataset` -> `datasets/validation`).
- Eval Pipeline now stores data compatible with MetaDataset specifications. Previously exported data cannot be read again using edeval after this change.
- Changed configuration of integrations: `EDFLOWGIT` now `integrations/git`, `wandb_logging` now `integrations/wandb`, `tensorboard_logging` now `--integrations/tensorboard`.
- ProjectManager is now `edflow.run` and initialized with `edflow.run.init(...)`.
- Saved config files use `-` instead of `:` in filename to be consistent.
- No more `-e/--evaluation <config>` and `-t/--train <config>` options. Specify all configs under `-b/--base <config1> <config2>`. Default to evaluation mode, specify `-t/--train` for training mode.
- Specifying model in config is optional.
- Code root determined by import path of iterator not model.
- When setting the `DatasetMixin` attribute `append_labels = True` the labels are not added to the example directly but behind the key `labels_`.
- Changed tiling background color to white
- Changed interface of `edflow.data.dataset.RandomlyJoinedDataset` to improve it.
- Removed colons from log directory names and replaced them by hyphens.
- `LambdaCheckpointHook` uses global step and doesn't save on first step.
- Switched opencv2 functions with manual ones to get rid of the dependency.
- `edeval` now allows for differnet callback interface via the config. Callbacks are now entered as `dicts`, which allows to also pass keyword arguments to the callbacks from the config.
- `make_batches` now produces deep batches of examples. See documentation of `deep_lod2dol` or the section "Datasets and Batching" in the documention.
- `make_var` was broken for period variables because subcommands lacked `**kwargs` in definition. This is fixed now.

### Removed
- `get_implementations_from_config` superseded by `get_obj_from_str`.
- Environment variable EDFLOWGIT is now ignored.
- Cannot start training and (multiple) evaluations at the same time anymore. Simplifies a lot and was almost never used.
- No single '-' possible for commandline specification of config parameters. Use '--'.
- It is no longer possible to pass callbacks as list via the config

### Fixed
- Show correct `edeval` command.
- In debug mode of existing project, only move `latest_eval` folder to `eval_runs`.
- Callbacks in eval pipeline config are not overwritten by loading them.
- Image outputs in `template_pytorch` example.
- Negative numbers as values for keyword arguments are now properly parsed.<|MERGE_RESOLUTION|>--- conflicted
+++ resolved
@@ -7,15 +7,12 @@
 ## [Unreleased]
 
 ### Added
-<<<<<<< HEAD
 - Added option to switch image format of `hooks.minimal_logging_hook.LoggingHook`.
     - Default remains `png`.
     - format can be changed through `integrations/minimal_logging/image_format` field in config.
     - adds example integration config for `examples/template_pytorch`.
-=======
 - `eval_hook/clean_after_callbacks=False` option to remove `model_outputs` after callbacks finished.
 - Support segmentation masks in `edexplore`.
->>>>>>> 6bbecc60
 - Added additional and custom visualizations to edexplore
 
 ### Changed

--- conflicted
+++ resolved
@@ -41,16 +41,12 @@
 - CHANGELOG.md to document notable changes.
 
 ### Changed
-<<<<<<< HEAD
 - Configs are now merged using `edflow.util.merge`, which allows for slimmer config definitions.
-- Changed configuration of integrations: `EDFLOWGIT` now `integrations/git`, `wandb_logging` now `integrations/wandb`, `tensorboardX_logging` now `--integrations/tensorboardX`.
-=======
 - Changed usage from tensorboardX to tensorboard, due to native intergration in pytorch.
 - EvalPipeline defaults to keypath/labels for finding labels.
 - A `datasets` dict is now preferred over `dataset` and `validation_dataset` (backwards compatible default: `dataset` -> `datasets/train` and `validation_dataset` -> `datasets/validation`).
 - Eval Pipeline now stores data compatible with MetaDataset specifications. Previously exported data cannot be read again using edeval after this change.
 - Changed configuration of integrations: `EDFLOWGIT` now `integrations/git`, `wandb_logging` now `integrations/wandb`, `tensorboard_logging` now `--integrations/tensorboard`.
->>>>>>> faacae3e
 - ProjectManager is now `edflow.run` and initialized with `edflow.run.init(...)`.
 - Saved config files use `-` instead of `:` in filename to be consistent.
 - No more `-e/--evaluation <config>` and `-t/--train <config>` options. Specify all configs under `-b/--base <config1> <config2>`. Default to evaluation mode, specify `-t/--train` for training mode.

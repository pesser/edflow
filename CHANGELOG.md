--- conflicted
+++ resolved
@@ -6,12 +6,8 @@
 
 ## [Unreleased]
 ### Added
-<<<<<<< HEAD
-- `TFBaseEvaluator` now parses config file for `fcond` flag and gives it to `WaitForCheckpointHook` to allow passing filters on the checkpoints to be evaluated
-    - for example, pass `edflow -e xxx --fcond "lambda c: any([str(n) in c for n in [240000, 320000]])"` will only evaluate checkpoint 240k and 320k
-=======
+- `TFBaseEvaluator` now parses config file for `fcond` flag to filter checkpoints, e.g.`edflow -e xxx --fcond "lambda c: any([str(n) in c for n in [240000, 320000]])"` will only evaluate checkpoint 240k and 320k
 - Added MetaDataset for easy Dataloading
->>>>>>> 0d7ec7f6
 - Added CelebA dataset.
 - Added CIFAR10 dataset.
 - Environment variable EDFLOW\_GIT enables git integration.

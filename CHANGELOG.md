--- conflicted
+++ resolved
@@ -7,12 +7,9 @@
 ## [Unreleased]
 
 ### Added
-<<<<<<< HEAD
 - Added `get_fixed_examples` to `iterators.template_iterator.TemplateIterator`
-=======
 - `eval_hook/clean_after_callbacks=False` option to remove `model_outputs` after callbacks finished.
 - Support segmentation masks in `edexplore`.
->>>>>>> 6bbecc60
 - Added additional and custom visualizations to edexplore
 
 ### Changed

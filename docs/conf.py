--- conflicted
+++ resolved
@@ -54,11 +54,8 @@
 # The theme to use for HTML and HTML Help pages.  See the documentation for
 # a list of builtin themes.
 #
-<<<<<<< HEAD
-html_theme = "classic"
-=======
-html_theme = 'sphinx_rtd_theme'
->>>>>>> 89897d0d
+html_theme = "sphinx_rtd_theme"
+
 
 # Add any paths that contain custom static files (such as style sheets) here,
 # relative to this directory. They are copied after the builtin static files,
@@ -66,24 +63,21 @@
 html_static_path = ["_static"]
 
 
-<<<<<<< HEAD
-autodoc_mock_imports = ["tensorflow", "tensorboardX", "torch"]
-=======
-autodoc_mock_imports = ["tensorflow",
-        'tensorboardX',
-        'torch',
-        'pyyaml',
-        'opencv-python',
-        'tqdm',
-        'Pillow',
-        'chainer',
-        'numpy',
-        'scipy',
-        'h5py',
-        'skimage',
-        'natsort'
-]
->>>>>>> 89897d0d
+autodoc_mock_imports = [
+        "tensorflow",
+        "tensorboardX",
+        "torch",
+        "pyyaml"
+        "opencv-python",
+        "tqdm",
+        "Pillow",
+        "chainer",
+        "numpy",
+        "scipy",
+        "h5py",
+        "skimage",
+        "natsort"]
+
 autosummary_generate = True
 templates_path = ["_templates"]
 exclude_patterns = ["_build", "_templates"]

# Configuration file for the Sphinx documentation builder.
#
# This file only contains a selection of the most common options. For a full
# list see the documentation:
# http://www.sphinx-doc.org/en/master/config

# -- Path setup --------------------------------------------------------------

# If extensions (or modules to document with autodoc) are in another directory,
# add these directories to sys.path here. If the directory is relative to the
# documentation root, use os.path.abspath to make it absolute, like shown here.
#
import os
import sys

sys.path.insert(0, os.path.abspath(".."))

# -- Project information -----------------------------------------------------

project = "EDFlow"
copyright = "2019, Mimo Tilbich"
author = "Mimo Tilbich"


# -- General configuration ---------------------------------------------------

# Add any Sphinx extension module names here, as strings. They can be
# extensions coming with Sphinx (named 'sphinx.ext.*') or your custom
# ones.
extensions = [
    "sphinx.ext.autodoc",
    "sphinx.ext.napoleon",
    "sphinx.ext.doctest",
    "sphinx.ext.intersphinx",
    "sphinx.ext.todo",
    "sphinx.ext.coverage",
    "sphinx.ext.mathjax",
    "sphinx.ext.ifconfig",
    "sphinx.ext.viewcode",
    "sphinx.ext.githubpages",
    "sphinx.ext.autosummary",
]

# Add any paths that contain templates here, relative to this directory.
templates_path = ["_templates"]

# List of patterns, relative to source directory, that match files and
# directories to ignore when looking for source files.
# This pattern also affects html_static_path and html_extra_path.
exclude_patterns = ["_build", "Thumbs.db", ".DS_Store"]

# -- Options for HTML output -------------------------------------------------

# The theme to use for HTML and HTML Help pages.  See the documentation for
# a list of builtin themes.
#
html_theme = "sphinx_rtd_theme"


# Add any paths that contain custom static files (such as style sheets) here,
# relative to this directory. They are copied after the builtin static files,
# so a file named "default.css" will overwrite the builtin "default.css".
<<<<<<< HEAD
html_static_path = ["_static"]


autodoc_mock_imports = [
    "tensorflow",
    "tensorboardX",
    "torch",
    "pyyaml" "opencv-python",
    "tqdm",
    "Pillow",
    "chainer",
    "numpy",
    "scipy",
    "h5py",
    "skimage",
    "natsort",
=======
#html_static_path = ['_static']


autodoc_mock_imports = [
        'tensorflow',
        'tensorboardX',
        'torch',
        'pyyaml',
        'opencv-python',
        'tqdm',
        'Pillow',
        'chainer',
        'numpy',
        'pandas',
        'scipy',
        'h5py',
        'skimage',
        'natsort'
>>>>>>> 0e729da2
]

autosummary_generate = True
<<<<<<< HEAD
templates_path = ["_templates"]
exclude_patterns = ["_build", "_templates"]
=======
exclude_patterns = ['_build', '_templates']
>>>>>>> 0e729da2

autodoc_default_options = {
    "members": True,
    "member-order": "bysource",
    "special-members": "__init__",
    "undoc-members": True,
}<|MERGE_RESOLUTION|>--- conflicted
+++ resolved
@@ -60,26 +60,8 @@
 # Add any paths that contain custom static files (such as style sheets) here,
 # relative to this directory. They are copied after the builtin static files,
 # so a file named "default.css" will overwrite the builtin "default.css".
-<<<<<<< HEAD
-html_static_path = ["_static"]
 
-
-autodoc_mock_imports = [
-    "tensorflow",
-    "tensorboardX",
-    "torch",
-    "pyyaml" "opencv-python",
-    "tqdm",
-    "Pillow",
-    "chainer",
-    "numpy",
-    "scipy",
-    "h5py",
-    "skimage",
-    "natsort",
-=======
 #html_static_path = ['_static']
-
 
 autodoc_mock_imports = [
         'tensorflow',
@@ -96,16 +78,10 @@
         'h5py',
         'skimage',
         'natsort'
->>>>>>> 0e729da2
 ]
 
 autosummary_generate = True
-<<<<<<< HEAD
-templates_path = ["_templates"]
-exclude_patterns = ["_build", "_templates"]
-=======
 exclude_patterns = ['_build', '_templates']
->>>>>>> 0e729da2
 
 autodoc_default_options = {
     "members": True,

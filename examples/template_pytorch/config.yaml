--- conflicted
+++ resolved
@@ -9,7 +9,6 @@
 n_classes: 10
 
 
-<<<<<<< HEAD
 
 integrations:
   minimal_logging:
@@ -22,9 +21,8 @@
 # run with
 # cd examples
 # edflow -b template_pytorch/config.yaml -t -n template_pytorch
-=======
+
 fixed_example_indices: {
   "train" : [0, 1, 2, 3],
   "validation" : [0, 1, 2, 3]
 }
->>>>>>> 3fab27c3

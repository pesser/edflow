from setuptools import setup, find_packages


# allows to get version via python setup.py --version
__version__ = "0.2.1"


setup(
    name="edflow",
    version=__version__,
    description="Logistics for Deep Learning",
    url="https://github.com/pesser/edflow",
    author="Mimo Tilbich et al.",
    author_email="patrick.esser@iwr.uni-heidelberg.de, johannes.haux@iwr.uni-heidelberg.de",
    license="MIT",
    packages=find_packages(),
    package_data={"": ["*.yaml"]},
    install_requires=[
        "pyyaml",
        "tqdm",
        "Pillow",
        "chainer",
        "numpy",
        "scikit-image",
        "pandas",
        "psutil",
        "deprecated",
        "fastnumbers",
    ],
    extras_require={
<<<<<<< HEAD
        "docs": ["sphinx >= 1.4", "sphinx_rtd_theme", "numpy", "better-apidoc"],
=======
        "explore": ["streamlit > 0.49"],
        "docs": ["sphinx >= 1.4", "sphinx_rtd_theme", "better-apidoc"],
>>>>>>> 29baee53
        "test": ["pytest", "pytest-cov", "coveralls"],
    },
    zip_safe=False,
    scripts=[
        "edflow/edflow",
        "edflow/edcache",
        "edflow/edlist",
        "edflow/edeval",
        "edflow/edsetup",
        "edflow/edexplore",
    ],
    python_requires=">=3.6",
    classifiers=[
        "Programming Language :: Python :: 3 :: Only",
        "License :: OSI Approved :: MIT License",
        "Operating System :: POSIX :: Linux",
    ],
)<|MERGE_RESOLUTION|>--- conflicted
+++ resolved
@@ -28,12 +28,8 @@
         "fastnumbers",
     ],
     extras_require={
-<<<<<<< HEAD
-        "docs": ["sphinx >= 1.4", "sphinx_rtd_theme", "numpy", "better-apidoc"],
-=======
         "explore": ["streamlit > 0.49"],
         "docs": ["sphinx >= 1.4", "sphinx_rtd_theme", "better-apidoc"],
->>>>>>> 29baee53
         "test": ["pytest", "pytest-cov", "coveralls"],
     },
     zip_safe=False,

--- conflicted
+++ resolved
@@ -1,6 +1,5 @@
 from setuptools import setup
 
-<<<<<<< HEAD
 setup(
     name="edflow",
     version="0.2",
@@ -24,37 +23,10 @@
         "natsort",
         "pandas",
     ],
+    extras_require={
+        'docs': [
+          'sphinx >= 1.4',
+          'sphinx_rtd_theme']},
     zip_safe=False,
     scripts=["edflow/edflow", "edflow/edcache", "edflow/edlist"],
-)
-=======
-setup(name='edflow',
-      version='0.2',
-      description='Logistics for Deep Learning',
-      url='https://github.com/pesser/edflow',
-      author='Mimo Tilbich et al.',
-      author_email='{patrick.esser, johannes.haux}'
-                   '@iwr.uni-heidelberg.de',
-      license='MIT',
-      packages=['edflow'],
-      install_requires=[
-          'pyyaml',
-          'opencv-python',
-          'tqdm',
-          'Pillow',
-          'chainer',
-          'numpy',
-          'scipy',
-          'h5py',
-          'scikit-learn',
-          'scikit-image',
-          'natsort',
-          'pandas'
-          ],
-      extras_require={
-          'docs': [
-            'sphinx >= 1.4',
-            'sphinx_rtd_theme']},
-      zip_safe=False,
-      scripts=["edflow/edflow", "edflow/edcache", "edflow/edlist"])
->>>>>>> 89897d0d
+)